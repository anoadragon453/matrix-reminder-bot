--- conflicted
+++ resolved
@@ -44,17 +44,10 @@
     extras_require={
         "postgres": ["psycopg2>=2.8.5"],
         "dev": [
-<<<<<<< HEAD
-            "isort==5.0.4",
+            "isort==5.12.0",
             "flake8==6.1.0",
             "flake8-comprehensions==3.14.0",
             "black==23.9.1",
-=======
-            "isort==5.12.0",
-            "flake8==3.8.3",
-            "flake8-comprehensions==3.2.3",
-            "black==22.3.0",
->>>>>>> cb486ead
         ],
     },
     classifiers=[
