#!/usr/bin/env python3
import os

from setuptools import find_packages, setup


def exec_file(path_segments):
    """Execute a single python file to get the variables defined in it"""
    result = {}
    code = read_file(path_segments)
    exec(code, result)
    return result


def read_file(path_segments):
    """Read a file from the package. Takes a list of strings to join to
    make the path"""
    file_path = os.path.join(os.path.abspath(os.path.dirname(__file__)), *path_segments)
    with open(file_path) as f:
        return f.read()


version = exec_file(("matrix_reminder_bot", "__init__.py"))["__version__"]
long_description = read_file(("README.md",))


setup(
    name="matrix-reminder-bot",
    version=version,
    url="https://github.com/anoadragon453/matrix-reminder-bot",
    description="A matrix bot to remind you about things!",
    packages=find_packages(exclude=["tests", "tests.*"]),
    install_requires=[
        "matrix-nio[e2e]>=0.18.0",
        "Markdown>=3.1.1",
        "PyYAML>=5.1.2",
        "dateparser>=0.7.4",
        "readabledelta>=0.0.2",
        "apscheduler>=3.6.3",
        "pytz>=2020.1",
        "arrow>=0.17.0",
        "pretty_cron>=1.2.0",
    ],
    extras_require={
        "postgres": ["psycopg2>=2.8.5"],
        "dev": [
            "isort==5.0.4",
<<<<<<< HEAD
            "flake8==6.1.0",
            "flake8-comprehensions==3.2.3",
            "black==23.9.1",
=======
            "flake8==3.8.3",
            "flake8-comprehensions==3.14.0",
            "black==22.3.0",
>>>>>>> 3b4f8dc1
        ],
    },
    classifiers=[
        "License :: OSI Approved :: Apache Software License",
        "Programming Language :: Python :: 3 :: Only",
        "Programming Language :: Python :: 3.9",
        "Programming Language :: Python :: 3.10",
        "Programming Language :: Python :: 3.11",
    ],
    long_description=long_description,
    long_description_content_type="text/markdown",
    # Allow the user to run the bot with `matrix-reminder-bot ...`
    scripts=["matrix-reminder-bot"],
)<|MERGE_RESOLUTION|>--- conflicted
+++ resolved
@@ -45,15 +45,9 @@
         "postgres": ["psycopg2>=2.8.5"],
         "dev": [
             "isort==5.0.4",
-<<<<<<< HEAD
             "flake8==6.1.0",
-            "flake8-comprehensions==3.2.3",
+            "flake8-comprehensions==3.14.0",
             "black==23.9.1",
-=======
-            "flake8==3.8.3",
-            "flake8-comprehensions==3.14.0",
-            "black==22.3.0",
->>>>>>> 3b4f8dc1
         ],
     },
     classifiers=[
